--- conflicted
+++ resolved
@@ -98,12 +98,6 @@
         output_datanodes = {n for n, dp in nx.get_node_attributes(self.qlgraph.nx_graph, 'data_partition').items() if dp == graphs.DataPartition.OUTPUT}
 
         if onlykernel:
-<<<<<<< HEAD
-            
-            input_op_nodes = set()
-            output_op_nodes = set()
-=======
->>>>>>> ffd42cc6
 
             input_opnodes  = set(itertools.chain.from_iterable([set([s for s in self.qlgraph.nx_graph.successors(n)]) for n in input_datanodes]))
             output_opnodes = set(itertools.chain.from_iterable([set([p for p in self.qlgraph.nx_graph.predecessors(n)]) for n in output_datanodes]))
