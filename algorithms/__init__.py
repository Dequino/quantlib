--- conflicted
+++ resolved
@@ -1,16 +1,3 @@
-<<<<<<< HEAD
-from . import ste
-from . import inq
-from . import ana
-from . import pact
-
-__all__ = [
-    'ste',
-    'inq',
-    'ana',
-    'pact'
-]
-=======
 # 
 # __init__.py
 # 
@@ -46,4 +33,3 @@
     'ana',
     'pact'
 ]
->>>>>>> b3583006
