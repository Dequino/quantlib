--- conflicted
+++ resolved
@@ -109,10 +109,6 @@
         self.register_buffer('clip_gradient', torch.tensor(True))
         self.register_buffer('clip_lo', torch.zeros(1))
 
-<<<<<<< HEAD
-        
-=======
->>>>>>> 41d1cfd7
     def get_eps(self, *args):
         return self.clip_hi/(self.n_levels-1)
 
@@ -221,12 +217,6 @@
         self.min          = torch.nn.Parameter(torch.zeros_like(self.clip_hi.data), requires_grad=False)
         self.running_mean = torch.nn.Parameter(torch.zeros_like(self.clip_hi.data), requires_grad=False)
         self.running_var  = torch.nn.Parameter(torch.ones_like(self.clip_hi.data),  requires_grad=False)
-<<<<<<< HEAD
-=======
-
-        self.register_buffer('clip_gradient', torch.tensor(True))
->>>>>>> 41d1cfd7
-
         self.register_buffer('clip_gradient', torch.tensor(True))
         
     def get_eps(self, *args):
@@ -274,7 +264,6 @@
                 clip_upper = self.clip_hi
             #TODO: why was this clip_hi+eps??
             return PACTQuantize(x, eps, self.clip_lo, clip_upper, floor=True, clip_gradient=self.clip_gradient)
-<<<<<<< HEAD
 
 class PACTIntegerConcat(PACTAsymmetricAct):
 
@@ -299,8 +288,6 @@
             z = list(map(lambda x: torch.unsqueeze(x, self.dim), x))
         else:
             z = list(x)
-=======
->>>>>>> 41d1cfd7
 
         for idx, i in enumerate(z):
             z[idx] = super().forward(i)        
@@ -431,15 +418,7 @@
 
     def forward(self, x):
         if self.started:
-<<<<<<< HEAD
-            if self.learn_clip and self.symm_wts:
-                clip_upper = AlmostSymmQuantFunc.apply(self.clip_lo, self.n_levels)
-            else:
-                clip_upper = self.clip_hi
-            w = PACTQuantize(self.weight, self.get_eps_w(), self.clip_lo, clip_upper, floor=False, clip_gradient=self.clip_gradient)
-=======
             w = self.weight_q
->>>>>>> 41d1cfd7
         else:
             w = self.weight
 
@@ -569,15 +548,7 @@
 
     def forward(self, x):
         if self.started:
-<<<<<<< HEAD
-            if self.learn_clip and self.symm_wts:
-                clip_upper = AlmostSymmQuantFunc.apply(self.clip_lo, self.n_levels)
-            else:
-                clip_upper = self.clip_hi
-            w = PACTQuantize(self.weight, self.get_eps_w(), self.clip_lo, clip_upper, floor=False, clip_gradient=self.clip_gradient)
-=======
             w = self.weight_q
->>>>>>> 41d1cfd7
         else:
             w = self.weight
         return nn.functional.conv1d(x, w, self.bias, self.stride, self.padding, self.dilation, self.groups)
@@ -699,15 +670,7 @@
 
     def forward(self, x):
         if self.started:
-<<<<<<< HEAD
-            if self.learn_clip and self.symm_wts:
-                clip_upper = AlmostSymmQuantFunc.apply(self.clip_lo, self.n_levels)
-            else:
-                clip_upper = self.clip_hi
-            w = PACTQuantize(self.weight, self.get_eps_w(), self.clip_lo, clip_upper, floor=False, clip_gradient=self.clip_gradient)
-=======
             w = self.weight_q
->>>>>>> 41d1cfd7
         else:
             w = self.weight
         return nn.functional.linear(x, w, self.bias)
